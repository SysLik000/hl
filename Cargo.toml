--- conflicted
+++ resolved
@@ -4,11 +4,7 @@
 [workspace.package]
 repository = "https://github.com/pamburus/hl"
 authors = ["Pavel Ivanov <mr.pavel.ivanov@gmail.com>"]
-<<<<<<< HEAD
-version = "0.31.0-alpha.1"
-=======
-version = "0.30.2-alpha.5"
->>>>>>> ec4e8867
+version = "0.31.0-alpha.2"
 edition = "2021"
 license = "MIT"
 
